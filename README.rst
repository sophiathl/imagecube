--- conflicted
+++ resolved
@@ -1,26 +1,6 @@
-<<<<<<< HEAD
-The purpose of imagecube is to facilitate the process of assembling 
-multi-wavelength astronomical imaging datasets. This critical intermediate step
-between data discovery and scientific analysis involves a number of detailed
-and tedious steps which can be automated by making use  of features in existing
-Astropy modules.
-
-It is common in astronomy to deal with observations of a target that are taken 
-at different wavelengths of light, from X-rays to radio/submillimetre. These 
-multi-wavelength observations, taken either from ground-based or from 
-space-based telescopes, produce images with varying properties, including 
-angular resolution, pixel scales,  and flux units. In order to perform 
-multi-wavelength analyses, some common analysis steps have to be performed on 
-each of a set of images. For example, the required image processing could 
-involve conversion to standard flux units,  regridding to a specified pixel 
-scale, and convolution to a specific angular resolution. Automating these tasks 
-will free astronomers from repetitive calibration work and yield a 
-multi-wavelength image cube ready for analysis.
-=======
 Introduction to imagecube
 -------------------------
 
 Imagecube processes multi-wavelength astronomical imaging datasets, performing 
 conversion to common flux units,  registration to a common WCS, convolution to
 a common angular resolution, and regridding to a specified pixel size. 
->>>>>>> 6f1c6e7e
