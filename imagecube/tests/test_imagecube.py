# test script for imagecube
# modified from montage_wrappers/tests/test_wrappers.py
import os
import shutil
import tempfile
from hashlib import md5

import numpy as np
from numpy.testing import assert_allclose
from astropy.wcs import WCS
from astropy.io import fits
from astropy.tests.helper import pytest

from .. import imagecube
#from imagecube import *

# Values for fake header input
cdelt_val = 0.0066667 # in degrees/pixel
crpix_val = 50.5 
cr1val_val = 10.5
cr2val_val = -43.0

class TestImagecube(object):

    def setup_class(self):

        # make a fake header to test the helper functions which access the header
        w = WCS(naxis=2)

        w.wcs.crpix = [crpix_val, crpix_val]
        w.wcs.cdelt = np.array([-cdelt_val, cdelt_val])
        w.wcs.crval = [cr1val_val, cr2val_val]
        w.wcs.ctype = [b"RA---TAN", b"DEC--TAN"]
        w.wcs.crota = [0, np.random.uniform(0., 360.)]

        self.header = w.to_header()
        self.crota = w.wcs.crota[1]

        # make a temporary directory for the input and output
        self.tmpdir = tempfile.mkdtemp()
        os.mkdir(os.path.join(self.tmpdir, 'raw'))

        # get the test data

# end of class definition


# get rid of the temporary files
    def teardown_class(self):
        shutil.rmtree(self.tmpdir)

    def test_helpers(self):
<<<<<<< HEAD
        pixscal_deg = round(imagecube.get_pixel_scale(self.header)/3600.0,7)
        pa = imagecube.get_pangle(self.header)
        assert pixscal_deg == cdelt_val
        assert pa == self.crota
        racen, deccen, crota = imagecube.get_ref_wcs(self.header)
        assert racen == crpix_val
        assert deccen == crpix_val
        assert crot == self.crota

#    @pytest.mark.xfail()  # results are not consistent on different machines -- what does this do?
#    def test_imagecube(self):
#        imagecube.__main__()  # run through the whole procedure
#        # or should we have a zipped list of images-with-headers, and test each step individually?
#        data_check = fits_checksum() # do a checksum on the resulting datacube?
#        header_check = fits_checksum() # do a checksum on the header
#        assert_allclose(header_check==)
#        assert_allclose(data_check==)
=======
        pixscal = get_pixel_scale(header)
        assert pixscal == XX
        pa = get_pangle(header)
        assert pa == YY
        racen, deccen, crota = get_ref_wcs(header)
        assert racen == RR
        assert deccen = DD
        assert crot = CC

#        valid = hdu.data[~np.isnan(hdu.data)]
#        assert len(valid) == 65029
#        assert_allclose(np.std(valid), 0.12658458001333581) # what does allclose do?
#        assert_allclose(np.mean(valid), 0.4995945318627074)
#        assert_allclose(np.median(valid), 0.5003376603126526)

    @pytest.mark.xfail()  # results are not consistent on different machines -- what does this do?
    def test_imagecube(self):
        imagecube.__main__()  # run through the whole procedure
        # or should we have a zipped list of images-with-headers, and test each step individually?
        data_check = fits_checksum() # do a checksum on the resulting datacube?
        header_check = fits_checksum() # do a checksum on the header
        assert_allclose(header_check==)
        assert_allclose(data_check==)
>>>>>>> 029b6811
<|MERGE_RESOLUTION|>--- conflicted
+++ resolved
@@ -50,7 +50,6 @@
         shutil.rmtree(self.tmpdir)
 
     def test_helpers(self):
-<<<<<<< HEAD
         pixscal_deg = round(imagecube.get_pixel_scale(self.header)/3600.0,7)
         pa = imagecube.get_pangle(self.header)
         assert pixscal_deg == cdelt_val
@@ -67,29 +66,4 @@
 #        data_check = fits_checksum() # do a checksum on the resulting datacube?
 #        header_check = fits_checksum() # do a checksum on the header
 #        assert_allclose(header_check==)
-#        assert_allclose(data_check==)
-=======
-        pixscal = get_pixel_scale(header)
-        assert pixscal == XX
-        pa = get_pangle(header)
-        assert pa == YY
-        racen, deccen, crota = get_ref_wcs(header)
-        assert racen == RR
-        assert deccen = DD
-        assert crot = CC
-
-#        valid = hdu.data[~np.isnan(hdu.data)]
-#        assert len(valid) == 65029
-#        assert_allclose(np.std(valid), 0.12658458001333581) # what does allclose do?
-#        assert_allclose(np.mean(valid), 0.4995945318627074)
-#        assert_allclose(np.median(valid), 0.5003376603126526)
-
-    @pytest.mark.xfail()  # results are not consistent on different machines -- what does this do?
-    def test_imagecube(self):
-        imagecube.__main__()  # run through the whole procedure
-        # or should we have a zipped list of images-with-headers, and test each step individually?
-        data_check = fits_checksum() # do a checksum on the resulting datacube?
-        header_check = fits_checksum() # do a checksum on the header
-        assert_allclose(header_check==)
-        assert_allclose(data_check==)
->>>>>>> 029b6811
+#        assert_allclose(data_check==)